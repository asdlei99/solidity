--- conflicted
+++ resolved
@@ -458,16 +458,11 @@
 	}
 	else
 	{
-<<<<<<< HEAD
-		// no type declared and no previous assignment, infer the type
-		m_value->checkTypeRequirements(nullptr);
-
-=======
 		if (!m_value)
 			// This feature might be extended in the future.
 			BOOST_THROW_EXCEPTION(createTypeError("Assignment necessary for type detection."));
-		m_value->checkTypeRequirements();
->>>>>>> 5622364a
+		m_value->checkTypeRequirements(nullptr);
+
 		TypePointer type = m_value->getType();
 		if (type->getCategory() == Type::Category::IntegerConstant)
 		{
