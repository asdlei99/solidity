--- conflicted
+++ resolved
@@ -1,4 +1,3 @@
-<<<<<<< HEAD
 ### 0.5.0 (unreleased)
 
 How to update your code:
@@ -95,9 +94,6 @@
  * Code Generator: Allocate and free local variables according to their scope.
  * Removed ``pragma experimental "v0.5.0";``.
 
-Critical Bugfixes:
- * Code Generator: Properly perform cleanup for exponentiation and non-256 bit types.
-
 Bugfixes:
  * Build System: Support versions of CVC4 linked against CLN instead of GMP. In case of compilation issues due to the experimental SMT solver support, the solvers can be disabled when configuring the project with CMake using ``-DUSE_CVC4=OFF`` or ``-DUSE_Z3=OFF``.
  * Tests: Fix chain parameters to make ipc tests work with newer versions of cpp-ethereum.
@@ -118,14 +114,11 @@
  * Type Checker: Consider fixed size arrays when checking for recursive structs.
  * Type Checker: Fix crashes in erroneous tuple assignments in which the type of the right hand side cannot be determined.
  * Type Checker: Fix freeze for negative fixed-point literals very close to ``0``, such as ``-1e-100``.
- * Type Checker: Report error when using structs in events without experimental ABIEncoderV2. This used to crash or log the wrong values.
- * Type Checker: Report error when using indexed structs in events with experimental ABIEncoderV2. This used to log wrong values.
  * Type Checker: Dynamic types as key for public mappings return error instead of assertion fail.
  * Type Checker: Fix internal error when array index value is too large.
  * Type System: Allow arbitrary exponents for literals with a mantissa of zero.
  * Parser: Fix incorrect source location for nameless parameters.
- * Parser: Treat unicode line endings as terminating strings and single-line comments.
-=======
+
 ### 0.4.25 (2018-09-12)
 
 Important Bugfixes:
@@ -134,7 +127,6 @@
  * Type Checker: Report error when using structs in events without experimental ABIEncoderV2. This used to crash or log the wrong values.
  * Parser: Consider all unicode line terminators (LF, VF, FF, CR, NEL, LS, PS) for single-line comments
    and string literals. They are invalid in strings and will end comments.
->>>>>>> 59dbf8f1
  * Parser: Disallow unterminated multi-line comments at the end of input.
  * Parser: Treat ``/** /`` as unterminated multi-line comment.
 
